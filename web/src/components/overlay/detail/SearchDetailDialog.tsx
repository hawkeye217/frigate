import { isDesktop, isIOS, isMobile, isSafari } from "react-device-detect";
import { SearchResult } from "@/types/search";
import useSWR from "swr";
import { FrigateConfig } from "@/types/frigateConfig";
import { useFormattedTimestamp } from "@/hooks/use-date-utils";
import { getIconForLabel } from "@/utils/iconUtil";
import { useApiHost } from "@/api";
import { Button } from "../../ui/button";
import { useCallback, useEffect, useMemo, useState } from "react";
import axios from "axios";
import { toast } from "sonner";
import { Textarea } from "../../ui/textarea";
import { ScrollArea, ScrollBar } from "@/components/ui/scroll-area";
import { ToggleGroup, ToggleGroupItem } from "@/components/ui/toggle-group";
import useOptimisticState from "@/hooks/use-optimistic-state";
import {
  Dialog,
  DialogContent,
  DialogDescription,
  DialogHeader,
  DialogTitle,
} from "@/components/ui/dialog";
import { Event } from "@/types/event";
import { baseUrl } from "@/api/baseUrl";
import { cn } from "@/lib/utils";
import ActivityIndicator from "@/components/indicators/activity-indicator";
import {
  FaCheckCircle,
  FaChevronDown,
  FaDownload,
  FaHistory,
  FaImage,
  FaRegListAlt,
  FaVideo,
} from "react-icons/fa";
import { FaRotate } from "react-icons/fa6";
import ObjectLifecycle from "./ObjectLifecycle";
import {
  MobilePage,
  MobilePageContent,
  MobilePageDescription,
  MobilePageHeader,
  MobilePageTitle,
} from "@/components/mobile/MobilePage";
import {
  Tooltip,
  TooltipContent,
  TooltipTrigger,
} from "@/components/ui/tooltip";
import { ReviewSegment } from "@/types/review";
import { useNavigate } from "react-router-dom";
import Chip from "@/components/indicators/Chip";
import { capitalizeAll } from "@/utils/stringUtil";
import useGlobalMutation from "@/hooks/use-global-mutate";
import {
  DropdownMenu,
  DropdownMenuContent,
  DropdownMenuItem,
  DropdownMenuTrigger,
} from "@/components/ui/dropdown-menu";
import { TransformComponent, TransformWrapper } from "react-zoom-pan-pinch";
import { Card, CardContent } from "@/components/ui/card";
import useImageLoaded from "@/hooks/use-image-loaded";
import ImageLoadingIndicator from "@/components/indicators/ImageLoadingIndicator";
import { GenericVideoPlayer } from "@/components/player/GenericVideoPlayer";
import {
  Popover,
  PopoverContent,
  PopoverTrigger,
} from "@/components/ui/popover";
import { LuInfo } from "react-icons/lu";
import { TooltipPortal } from "@radix-ui/react-tooltip";

const SEARCH_TABS = [
  "details",
  "snapshot",
  "video",
  "object lifecycle",
] as const;
export type SearchTab = (typeof SEARCH_TABS)[number];

type SearchDetailDialogProps = {
  search?: SearchResult;
  page: SearchTab;
  setSearch: (search: SearchResult | undefined) => void;
  setSearchPage: (page: SearchTab) => void;
  setSimilarity?: () => void;
};
export default function SearchDetailDialog({
  search,
  page,
  setSearch,
  setSearchPage,
  setSimilarity,
}: SearchDetailDialogProps) {
  const { data: config } = useSWR<FrigateConfig>("config", {
    revalidateOnFocus: false,
  });

  // tabs

  const [pageToggle, setPageToggle] = useOptimisticState(
    page,
    setSearchPage,
    100,
  );

  // dialog and mobile page

  const [isOpen, setIsOpen] = useState(search != undefined);

  const handleOpenChange = useCallback(
    (open: boolean) => {
      setIsOpen(open);
      if (!open) {
        // short timeout to allow the mobile page animation
        // to complete before updating the state
        setTimeout(() => {
          setSearch(undefined);
        }, 300);
      }
    },
    [setSearch],
  );

  useEffect(() => {
    if (search) {
      setIsOpen(search != undefined);
    }
  }, [search]);

  const searchTabs = useMemo(() => {
    if (!config || !search) {
      return [];
    }

    const views = [...SEARCH_TABS];

    if (!search.has_snapshot) {
      const index = views.indexOf("snapshot");
      views.splice(index, 1);
    }

    if (!search.has_clip) {
      const index = views.indexOf("video");
      views.splice(index, 1);
    }

    if (search.data.type != "object" || !search.has_clip) {
      const index = views.indexOf("object lifecycle");
      views.splice(index, 1);
    }

    return views;
  }, [config, search]);

  useEffect(() => {
    if (searchTabs.length == 0) {
      return;
    }

    if (!searchTabs.includes(pageToggle)) {
      setSearchPage("details");
    }
  }, [pageToggle, searchTabs, setSearchPage]);

  if (!search) {
    return;
  }

  // content

  const Overlay = isDesktop ? Dialog : MobilePage;
  const Content = isDesktop ? DialogContent : MobilePageContent;
  const Header = isDesktop ? DialogHeader : MobilePageHeader;
  const Title = isDesktop ? DialogTitle : MobilePageTitle;
  const Description = isDesktop ? DialogDescription : MobilePageDescription;

  return (
    <Overlay open={isOpen} onOpenChange={handleOpenChange}>
      <Content
        className={cn(
          "scrollbar-container overflow-y-auto",
          isDesktop &&
            "max-h-[95dvh] sm:max-w-xl md:max-w-4xl lg:max-w-4xl xl:max-w-7xl",
          isMobile && "px-4",
        )}
      >
        <Header>
          <Title>Tracked Object Details</Title>
          <Description className="sr-only">Tracked object details</Description>
        </Header>
        <ScrollArea
          className={cn("w-full whitespace-nowrap", isMobile && "my-2")}
        >
          <div className="flex flex-row">
            <ToggleGroup
              className="*:rounded-md *:px-3 *:py-4"
              type="single"
              size="sm"
              value={pageToggle}
              onValueChange={(value: SearchTab) => {
                if (value) {
                  setPageToggle(value);
                }
              }}
            >
              {Object.values(searchTabs).map((item) => (
                <ToggleGroupItem
                  key={item}
                  className={`flex scroll-mx-10 items-center justify-between gap-2 ${page == "details" ? "last:mr-20" : ""} ${pageToggle == item ? "" : "*:text-muted-foreground"}`}
                  value={item}
                  data-nav-item={item}
                  aria-label={`Select ${item}`}
                >
                  {item == "details" && <FaRegListAlt className="size-4" />}
                  {item == "snapshot" && <FaImage className="size-4" />}
                  {item == "video" && <FaVideo className="size-4" />}
                  {item == "object lifecycle" && (
                    <FaRotate className="size-4" />
                  )}
                  <div className="capitalize">{item}</div>
                </ToggleGroupItem>
              ))}
            </ToggleGroup>
            <ScrollBar orientation="horizontal" className="h-0" />
          </div>
        </ScrollArea>
        {page == "details" && (
          <ObjectDetailsTab
            search={search}
            config={config}
            setSearch={setSearch}
            setSimilarity={setSimilarity}
          />
        )}
        {page == "snapshot" && (
          <ObjectSnapshotTab
            search={
              {
                ...search,
                plus_id: config?.plus?.enabled ? search.plus_id : "not_enabled",
              } as unknown as Event
            }
            onEventUploaded={() => {
              search.plus_id = "new_upload";
            }}
          />
        )}
        {page == "video" && <VideoTab search={search} />}
        {page == "object lifecycle" && (
          <ObjectLifecycle
            className="w-full overflow-x-hidden"
            event={search as unknown as Event}
            fullscreen={true}
            setPane={() => {}}
          />
        )}
      </Content>
    </Overlay>
  );
}

type ObjectDetailsTabProps = {
  search: SearchResult;
  config?: FrigateConfig;
  setSearch: (search: SearchResult | undefined) => void;
  setSimilarity?: () => void;
};
function ObjectDetailsTab({
  search,
  config,
  setSearch,
  setSimilarity,
}: ObjectDetailsTabProps) {
  const apiHost = useApiHost();

  // mutation / revalidation

  const mutate = useGlobalMutation();

  // data

  const [desc, setDesc] = useState(search?.data.description);

  // we have to make sure the current selected search item stays in sync
  useEffect(() => setDesc(search?.data.description ?? ""), [search]);

  const formattedDate = useFormattedTimestamp(
    search?.start_time ?? 0,
    config?.ui.time_format == "24hour"
      ? "%b %-d %Y, %H:%M"
      : "%b %-d %Y, %I:%M %p",
    config?.ui.timezone,
  );

  const score = useMemo(() => {
    if (!search) {
      return 0;
    }

    const value = search.data.top_score ?? search.top_score ?? 0;

    return Math.round(value * 100);
  }, [search]);

  const subLabelScore = useMemo(() => {
    if (!search) {
      return undefined;
    }

    if (search.sub_label && search.data?.sub_label_score) {
      return Math.round((search.data?.sub_label_score ?? 0) * 100);
    } else {
      return undefined;
    }
  }, [search]);

  const updateDescription = useCallback(() => {
    if (!search) {
      return;
    }

    axios
      .post(`events/${search.id}/description`, { description: desc })
      .then((resp) => {
        if (resp.status == 200) {
          toast.success("Successfully saved description", {
            position: "top-center",
          });
        }
        mutate(
          (key) =>
            typeof key === "string" &&
            (key.includes("events") ||
              key.includes("events/search") ||
              key.includes("events/explore")),
          (currentData: SearchResult[][] | SearchResult[] | undefined) => {
            if (!currentData) return currentData;
            // optimistic update
            return currentData
              .flat()
              .map((event) =>
                event.id === search.id
                  ? { ...event, data: { ...event.data, description: desc } }
                  : event,
              );
          },
          {
            optimisticData: true,
            rollbackOnError: true,
            revalidate: false,
          },
        );
      })
      .catch(() => {
        toast.error("Failed to update the description", {
          position: "top-center",
        });
        setDesc(search.data.description);
      });
  }, [desc, search, mutate]);

  const regenerateDescription = useCallback(
    (source: "snapshot" | "thumbnails") => {
      if (!search) {
        return;
      }

      axios
        .put(`events/${search.id}/description/regenerate?source=${source}`)
        .then((resp) => {
          if (resp.status == 200) {
            toast.success(
              `A new description has been requested from ${capitalizeAll(config?.genai.provider.replaceAll("_", " ") ?? "Generative AI")}. Depending on the speed of your provider, the new description may take some time to regenerate.`,
              {
                position: "top-center",
                duration: 7000,
              },
            );
          }
        })
        .catch((error) => {
          toast.error(
            `Failed to call ${capitalizeAll(config?.genai.provider.replaceAll("_", " ") ?? "Generative AI")} for a new description: ${error.response.data.message}`,
            {
              position: "top-center",
            },
          );
        });
    },
    [search, config],
  );

  return (
    <div className="flex flex-col gap-5">
      <div className="flex w-full flex-row">
        <div className="flex w-full flex-col gap-3">
          <div className="flex flex-col gap-1.5">
            <div className="text-sm text-primary/40">Label</div>
            <div className="flex flex-row items-center gap-2 text-sm capitalize">
              {getIconForLabel(search.label, "size-4 text-primary")}
              {search.label}
              {search.sub_label && ` (${search.sub_label})`}
            </div>
          </div>
          <div className="flex flex-col gap-1.5">
            <div className="text-sm text-primary/40">
              <div className="flex flex-row items-center gap-1">
                Top Score
                <Popover>
                  <PopoverTrigger asChild>
                    <div className="cursor-pointer p-0">
                      <LuInfo className="size-4" />
                      <span className="sr-only">Info</span>
                    </div>
                  </PopoverTrigger>
                  <PopoverContent className="w-80">
                    The top score is the highest median score for the tracked
                    object, so this may differ from the score shown on the
                    search result thumbnail.
                  </PopoverContent>
                </Popover>
              </div>
            </div>
            <div className="text-sm">
              {score}%{subLabelScore && ` (${subLabelScore}%)`}
            </div>
          </div>
          <div className="flex flex-col gap-1.5">
            <div className="text-sm text-primary/40">Camera</div>
            <div className="text-sm capitalize">
              {search.camera.replaceAll("_", " ")}
            </div>
          </div>
          <div className="flex flex-col gap-1.5">
            <div className="text-sm text-primary/40">Timestamp</div>
            <div className="text-sm">{formattedDate}</div>
          </div>
        </div>
        <div className="flex w-full flex-col gap-2 pl-6">
          <img
            className="aspect-video select-none rounded-lg object-contain transition-opacity"
            style={
              isIOS
                ? {
                    WebkitUserSelect: "none",
                    WebkitTouchCallout: "none",
                  }
                : undefined
            }
            draggable={false}
            src={`${apiHost}api/events/${search.id}/thumbnail.jpg`}
          />
          {config?.semantic_search.enabled && search.data.type == "object" && (
            <Button
              aria-label="Find similar tracked objects"
              onClick={() => {
                setSearch(undefined);

                if (setSimilarity) {
                  setSimilarity();
                }
              }}
            >
              Find Similar
            </Button>
          )}
        </div>
      </div>
      <div className="flex flex-col gap-1.5">
        {config?.cameras[search.camera].genai.enabled &&
        !search.end_time &&
        (config.cameras[search.camera].genai.required_zones.length === 0 ||
          search.zones.some((zone) =>
            config.cameras[search.camera].genai.required_zones.includes(zone),
          )) &&
        (config.cameras[search.camera].genai.objects.length === 0 ||
          config.cameras[search.camera].genai.objects.includes(
            search.label,
          )) ? (
          <>
            <div className="text-sm text-primary/40">Description</div>
            <div className="flex h-64 flex-col items-center justify-center gap-3 border p-4 text-sm text-primary/40">
              <div className="flex">
                <ActivityIndicator />
              </div>
              <div className="flex">
                Frigate will not request a description from your Generative AI
                provider until the tracked object's lifecycle has ended.
              </div>
            </div>
          </>
        ) : (
          <>
            <div className="text-sm text-primary/40">Description</div>
            <Textarea
              className="h-64"
              placeholder="Description of the tracked object"
              value={desc}
              onChange={(e) => setDesc(e.target.value)}
            />
          </>
        )}

        <div className="flex w-full flex-row justify-end gap-2">
          {config?.cameras[search.camera].genai.enabled && search.end_time && (
            <>
              <div className="flex items-start">
                <Button
                  className="rounded-r-none border-r-0"
                  aria-label="Regenerate tracked object description"
                  onClick={() => regenerateDescription("thumbnails")}
                >
                  Regenerate
                </Button>
                {search.has_snapshot && (
                  <DropdownMenu>
                    <DropdownMenuTrigger asChild>
                      <Button
                        className="rounded-l-none border-l-0 px-2"
                        aria-label="Expand regeneration menu"
                      >
                        <FaChevronDown className="size-3" />
                      </Button>
                    </DropdownMenuTrigger>
                    <DropdownMenuContent>
                      <DropdownMenuItem
                        className="cursor-pointer"
                        aria-label="Regenerate from snapshot"
                        onClick={() => regenerateDescription("snapshot")}
                      >
                        Regenerate from Snapshot
                      </DropdownMenuItem>
                      <DropdownMenuItem
                        className="cursor-pointer"
                        aria-label="Regenerate from thumbnails"
                        onClick={() => regenerateDescription("thumbnails")}
                      >
                        Regenerate from Thumbnails
                      </DropdownMenuItem>
                    </DropdownMenuContent>
                  </DropdownMenu>
                )}
              </div>

              <Button
                variant="select"
                aria-label="Save"
                onClick={updateDescription}
              >
                Save
              </Button>
            </>
          )}
        </div>
      </div>
    </div>
  );
}

type ObjectSnapshotTabProps = {
  search: Event;
  onEventUploaded: () => void;
};
export function ObjectSnapshotTab({
  search,
  onEventUploaded,
}: ObjectSnapshotTabProps) {
  type SubmissionState = "reviewing" | "uploading" | "submitted";

  const [imgRef, imgLoaded, onImgLoad] = useImageLoaded();

  // upload

  const [state, setState] = useState<SubmissionState>(
    search?.plus_id ? "submitted" : "reviewing",
  );

  useEffect(
    () => setState(search?.plus_id ? "submitted" : "reviewing"),
    [search],
  );

  const onSubmitToPlus = useCallback(
    async (falsePositive: boolean) => {
      if (!search) {
        return;
      }

      falsePositive
        ? axios.put(`events/${search.id}/false_positive`)
        : axios.post(`events/${search.id}/plus`, {
            include_annotation: 1,
          });

      setState("submitted");
      onEventUploaded();
    },
    [search, onEventUploaded],
  );

  return (
    <div className="relative size-full">
      <ImageLoadingIndicator
        className="absolute inset-0 aspect-video min-h-[60dvh] w-full"
        imgLoaded={imgLoaded}
      />
      <div className={`${imgLoaded ? "visible" : "invisible"}`}>
        <TransformWrapper minScale={1.0} wheel={{ smoothStep: 0.005 }}>
          <div className="flex flex-col space-y-3">
            <TransformComponent
              wrapperStyle={{
                width: "100%",
                height: "100%",
              }}
              contentStyle={{
                position: "relative",
                width: "100%",
                height: "100%",
              }}
            >
              {search?.id && (
                <div className="relative mx-auto">
                  <img
                    ref={imgRef}
                    className={`mx-auto max-h-[60dvh] bg-black object-contain`}
                    src={`${baseUrl}api/events/${search?.id}/snapshot.jpg`}
                    alt={`${search?.label}`}
                    loading={isSafari ? "eager" : "lazy"}
                    onLoad={() => {
                      onImgLoad();
                    }}
                  />
                  <div
                    className={cn(
                      "absolute right-1 top-1 flex items-center gap-2",
                    )}
                  >
                    <Tooltip>
                      <TooltipTrigger asChild>
                        <a
                          download
                          href={`${baseUrl}api/events/${search?.id}/snapshot.jpg`}
                        >
                          <Chip className="cursor-pointer rounded-md bg-gray-500 bg-gradient-to-br from-gray-400 to-gray-500">
                            <FaDownload className="size-4 text-white" />
                          </Chip>
                        </a>
                      </TooltipTrigger>
                      <TooltipPortal>
                        <TooltipContent>Download</TooltipContent>
                      </TooltipPortal>
                    </Tooltip>
                  </div>
                </div>
              )}
            </TransformComponent>
<<<<<<< HEAD
            {search.data.type == "object" &&
              search.plus_id !== "not_enabled" &&
              search.end_time && (
=======
            {search.plus_id !== "not_enabled" &&
              search.end_time &&
              search.label != "on_demand" && (
>>>>>>> 0a9bf413
                <Card className="p-1 text-sm md:p-2">
                  <CardContent className="flex flex-col items-center justify-between gap-3 p-2 md:flex-row">
                    <div className={cn("flex flex-col space-y-3")}>
                      <div
                        className={
                          "text-lg font-semibold leading-none tracking-tight"
                        }
                      >
                        Submit To Frigate+
                      </div>
                      <div className="text-sm text-muted-foreground">
                        Objects in locations you want to avoid are not false
                        positives. Submitting them as false positives will
                        confuse the model.
                      </div>
                    </div>

                    <div className="flex flex-row justify-center gap-2 md:justify-end">
                      {state == "reviewing" && (
                        <>
                          <Button
                            className="bg-success"
                            aria-label="Confirm this label for Frigate Plus"
                            onClick={() => {
                              setState("uploading");
                              onSubmitToPlus(false);
                            }}
                          >
                            This is{" "}
                            {/^[aeiou]/i.test(search?.label || "") ? "an" : "a"}{" "}
                            {search?.label}
                          </Button>
                          <Button
                            className="text-white"
                            aria-label="Do not confirm this label for Frigate Plus"
                            variant="destructive"
                            onClick={() => {
                              setState("uploading");
                              onSubmitToPlus(true);
                            }}
                          >
                            This is not{" "}
                            {/^[aeiou]/i.test(search?.label || "") ? "an" : "a"}{" "}
                            {search?.label}
                          </Button>
                        </>
                      )}
                      {state == "uploading" && <ActivityIndicator />}
                      {state == "submitted" && (
                        <div className="flex flex-row items-center justify-center gap-2">
                          <FaCheckCircle className="text-success" />
                          Submitted
                        </div>
                      )}
                    </div>
                  </CardContent>
                </Card>
              )}
          </div>
        </TransformWrapper>
      </div>
    </div>
  );
}

type VideoTabProps = {
  search: SearchResult;
};

export function VideoTab({ search }: VideoTabProps) {
  const navigate = useNavigate();
  const { data: reviewItem } = useSWR<ReviewSegment>([
    `review/event/${search.id}`,
  ]);
  const endTime = useMemo(() => search.end_time ?? Date.now() / 1000, [search]);

  const source = `${baseUrl}vod/${search.camera}/start/${search.start_time}/end/${endTime}/index.m3u8`;

  return (
    <GenericVideoPlayer source={source}>
      {reviewItem && (
        <div
          className={cn(
            "absolute top-2 z-10 flex items-center gap-2",
            isIOS ? "right-8" : "right-2",
          )}
        >
          <Tooltip>
            <TooltipTrigger>
              <Chip
                className="cursor-pointer rounded-md bg-gray-500 bg-gradient-to-br from-gray-400 to-gray-500"
                onClick={() => {
                  if (reviewItem?.id) {
                    const params = new URLSearchParams({
                      id: reviewItem.id,
                    }).toString();
                    navigate(`/review?${params}`);
                  }
                }}
              >
                <FaHistory className="size-4 text-white" />
              </Chip>
            </TooltipTrigger>
            <TooltipPortal>
              <TooltipContent>View in History</TooltipContent>
            </TooltipPortal>
          </Tooltip>
          <Tooltip>
            <TooltipTrigger asChild>
              <a
                download
                href={`${baseUrl}api/${search.camera}/start/${search.start_time}/end/${endTime}/clip.mp4`}
              >
                <Chip className="cursor-pointer rounded-md bg-gray-500 bg-gradient-to-br from-gray-400 to-gray-500">
                  <FaDownload className="size-4 text-white" />
                </Chip>
              </a>
            </TooltipTrigger>
            <TooltipPortal>
              <TooltipContent>Download</TooltipContent>
            </TooltipPortal>
          </Tooltip>
        </div>
      )}
    </GenericVideoPlayer>
  );
}<|MERGE_RESOLUTION|>--- conflicted
+++ resolved
@@ -656,15 +656,10 @@
                 </div>
               )}
             </TransformComponent>
-<<<<<<< HEAD
             {search.data.type == "object" &&
               search.plus_id !== "not_enabled" &&
-              search.end_time && (
-=======
-            {search.plus_id !== "not_enabled" &&
               search.end_time &&
               search.label != "on_demand" && (
->>>>>>> 0a9bf413
                 <Card className="p-1 text-sm md:p-2">
                   <CardContent className="flex flex-col items-center justify-between gap-3 p-2 md:flex-row">
                     <div className={cn("flex flex-col space-y-3")}>
