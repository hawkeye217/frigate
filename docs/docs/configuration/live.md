---
id: live
title: Live View
---

Frigate intelligently displays your camera streams on the Live view dashboard. By default, Frigate employs "smart streaming" where camera images update once per minute when no detectable activity is occurring to conserve bandwidth and resources. As soon as any motion or objects are detected, cameras seamlessly switch to a live stream.

## Live View technologies

Frigate intelligently uses three different streaming technologies to display your camera streams on the dashboard and the single camera view, switching between available modes based on network bandwidth, player errors, or required features like two-way talk. The highest quality and fluency of the Live view requires the bundled `go2rtc` to be configured as shown in the [step by step guide](/guides/configuring_go2rtc).

The jsmpeg live view will use more browser and client GPU resources. Using go2rtc is highly recommended and will provide a superior experience.

| Source | Frame Rate                            | Resolution | Audio                        | Requires go2rtc | Notes                                                                                                                                                               |
| ------ | ------------------------------------- | ---------- | ---------------------------- | --------------- | ------------------------------------------------------------------------------------------------------------------------------------------------------------------- |
| jsmpeg | same as `detect -> fps`, capped at 10 | 720p       | no                           | no              | Resolution is configurable, but go2rtc is recommended if you want higher resolutions and better frame rates. jsmpeg is Frigate's default without go2rtc configured. |
| mse    | native                                | native     | yes (depends on audio codec) | yes             | iPhone requires iOS 17.1+, Firefox is h.264 only. This is Frigate's default when go2rtc is configured.                                                              |
| webrtc | native                                | native     | yes (depends on audio codec) | yes             | Requires extra configuration, doesn't support h.265. Frigate attempts to use WebRTC when MSE fails or when using a camera's two-way talk feature.                   |

### Camera Settings Recommendations

If you are using go2rtc, you should adjust the following settings in your camera's firmware for the best experience with Live view:

- Video codec: **H.264** - provides the most compatible video codec with all Live view technologies and browsers. Avoid any kind of "smart codec" or "+" codec like _H.264+_ or _H.265+_. as these non-standard codecs remove keyframes (see below).
- Audio codec: **AAC** - provides the most compatible audio codec with all Live view technologies and browsers that support audio.
- I-frame interval (sometimes called the keyframe interval, the interframe space, or the GOP length): match your camera's frame rate, or choose "1x" (for interframe space on Reolink cameras). For example, if your stream outputs 20fps, your i-frame interval should be 20 (or 1x on Reolink). Values higher than the frame rate will cause the stream to take longer to begin playback. See [this page](https://gardinal.net/understanding-the-keyframe-interval/) for more on keyframes. For many users this may not be an issue, but it should be noted that that a 1x i-frame interval will cause more storage utilization if you are using the stream for the `record` role as well.

The default video and audio codec on your camera may not always be compatible with your browser, which is why setting them to H.264 and AAC is recommended. See the [go2rtc docs](https://github.com/AlexxIT/go2rtc?tab=readme-ov-file#codecs-madness) for codec support information.

### Audio Support

MSE Requires PCMA/PCMU or AAC audio, WebRTC requires PCMA/PCMU or opus audio. If you want to support both MSE and WebRTC then your restream config needs to make sure both are enabled.

```yaml
go2rtc:
  streams:
    rtsp_cam: # <- for RTSP streams
      - rtsp://192.168.1.5:554/live0 # <- stream which supports video & aac audio
      - "ffmpeg:rtsp_cam#audio=opus" # <- copy of the stream which transcodes audio to the missing codec (usually will be opus)
    http_cam: # <- for http streams
      - http://192.168.50.155/flv?port=1935&app=bcs&stream=channel0_main.bcs&user=user&password=password # <- stream which supports video & aac audio
      - "ffmpeg:http_cam#audio=opus" # <- copy of the stream which transcodes audio to the missing codec (usually will be opus)
```

If your camera does not have audio and you are having problems with Live view, you should have go2rtc send video only:

```yaml
go2rtc:
  streams:
    no_audio_camera:
      - ffmpeg:rtsp://192.168.1.5:554/live0#video=copy
```

### Setting Streams For Live UI

In Frigate 0.16 and later, you can edit your configuration to allow manual selection of the stream you want to view in the Live UI. For example, you may want to view your camera's substream on mobile devices, but the full resolution stream on desktop devices. Setting the `live -> streams` list will populate a dropdown in the UI's Live view that allows you to choose between the streams. This settings is _per device_ and is saved in your device's local storage.

Additionally, when creating and editing camera groups in the UI, you can choose the stream you want to use for your camera group's Live dashboard. The default dashboard ("All Cameras") will always use the first entry you've defined in `streams:` for streaming.

Configure the `streams` option with a "friendly name" for your stream followed by the go2rtc stream name.

Go2rtc is required to use this feature. You cannot specify paths in the `streams` list, only go2rtc stream names.

```yaml
go2rtc:
  streams:
    test_cam:
      - rtsp://192.168.1.5:554/live0 # <- stream which supports video & aac audio.
      - "ffmpeg:test_cam#audio=opus" # <- copy of the stream which transcodes audio to opus for webrtc
    test_cam_sub:
      - rtsp://192.168.1.5:554/substream # <- stream which supports video & aac audio.
      - "ffmpeg:test_cam_sub#audio=opus" # <- copy of the stream which transcodes audio to opus for webrtc

cameras:
  test_cam:
    ffmpeg:
      output_args:
        record: preset-record-generic-audio-copy
      inputs:
        - path: rtsp://127.0.0.1:8554/test_cam # <--- the name here must match the name of the camera in restream
          input_args: preset-rtsp-restream
          roles:
            - record
        - path: rtsp://127.0.0.1:8554/test_cam_sub # <--- the name here must match the name of the camera_sub in restream
          input_args: preset-rtsp-restream
          roles:
            - detect
    live:
      streams: # <--- Multiple streams for Frigate 0.16 and later
        - Main Stream: test_cam
        - Sub Stream: test_cam_sub
```

### WebRTC extra configuration:

WebRTC works by creating a TCP or UDP connection on port `8555`. However, it requires additional configuration:

- For external access, over the internet, setup your router to forward port `8555` to port `8555` on the Frigate device, for both TCP and UDP.
- For internal/local access, unless you are running through the add-on, you will also need to set the WebRTC candidates list in the go2rtc config. For example, if `192.168.1.10` is the local IP of the device running Frigate:

  ```yaml title="/config/frigate.yaml"
  go2rtc:
    streams:
      test_cam: ...
    webrtc:
      candidates:
        - 192.168.1.10:8555
        - stun:8555
  ```

- For access through Tailscale, the Frigate system's Tailscale IP must be added as a WebRTC candidate. Tailscale IPs all start with `100.`, and are reserved within the `100.64.0.0/10` CIDR block.

:::tip

This extra configuration may not be required if Frigate has been installed as a Home Assistant add-on, as Frigate uses the Supervisor's API to generate a WebRTC candidate.

However, it is recommended if issues occur to define the candidates manually. You should do this if the Frigate add-on fails to generate a valid candidate. If an error occurs you will see some warnings like the below in the add-on logs page during the initialization:

```log
[WARN] Failed to get IP address from supervisor
[WARN] Failed to get WebRTC port from supervisor
```

:::

:::note

If you are having difficulties getting WebRTC to work and you are running Frigate with docker, you may want to try changing the container network mode:

- `network: host`, in this mode you don't need to forward any ports. The services inside of the Frigate container will have full access to the network interfaces of your host machine as if they were running natively and not in a container. Any port conflicts will need to be resolved. This network mode is recommended by go2rtc, but we recommend you only use it if necessary.
- `network: bridge` is the default network driver, a bridge network is a Link Layer device which forwards traffic between network segments. You need to forward any ports that you want to be accessible from the host IP.

If not running in host mode, port 8555 will need to be mapped for the container:

docker-compose.yml

```yaml
services:
  frigate:
    ...
    ports:
      - "8555:8555/tcp" # WebRTC over tcp
      - "8555:8555/udp" # WebRTC over udp
```

:::

See [go2rtc WebRTC docs](https://github.com/AlexxIT/go2rtc/tree/v1.8.3#module-webrtc) for more information about this.

<<<<<<< HEAD
### Streaming options on camera group dashboards

Frigate 0.16 and later provides a dialog in the Camera Group Edit pane with several options for streaming on a camera group's dashboard. These settings are _per device_ and are saved in your device's local storage.

- Stream selection using the `live -> streams` configuration option (see _Setting Streams For Live UI_ above)
- Streaming type:
  - _No streaming_: Camera images will only update once per minute and no live streaming will occur.
  - _Smart Streaming_ (default, recommended setting): Smart streaming will update your camera image once per minute when no detectable activity is occurring to conserve bandwidth and resources, since a static picture is the same as a streaming image with no motion or objects. When motion or objects are detected, the image seamlessly switches to a live stream.
  - _Continuous Streaming_: Camera image will always be a live stream when visible on the dashboard, even if no activity is being detected. Continuous streaming may cause high bandwidth usage and performance issues. **Use with caution.**
- _Compatibility mode_: Enable this option only if your camera's live stream is displaying color artifacts and has a diagonal line on the right side of the image. Before enabling this, try setting your camera's `detect` width and height to a standard aspect ratio (for example: 640x352 becomes 640x360, and 800x443 becomes 800x450, 2688x1520 becomes 2688x1512, etc). Depending on your browser and device, more than a few cameras in compatibility mode may not be supported, so only use this option if changing your config fails to resolve the color artifacts and diagonal line.

:::note

The default dashboard ("All Cameras") will always use Smart Streaming and the first entry set in your `streams` configuration, if defined. Use a camera group if you want to change any of these settings from the defaults.

:::

## Live view FAQ

1. Why don't I have audio in my Live view?
   You must use go2rtc to hear audio in your live streams. If you have go2rtc already configured, you need to ensure your camera is sending AAC audio. If you can't change your camera's audio codec, you need to [transcode the audio to AAC](https://github.com/AlexxIT/go2rtc?tab=readme-ov-file#source-ffmpeg) using go2rtc.

   Note that the low bandwidth mode player is a video-only stream. You should not expect to hear audio, even if you've set up go2rtc.

2. Frigate 0.16 shows that my live stream is in "low bandwidth mode". What does this mean?
   Frigate 0.14 and later intelligently selects the live streaming technology based on a number of factors (user-selected modes like two-way talk, camera settings, browser capabilities, available bandwidth) and prioritizes showing an actual up-to-date live view of your camera's stream as quickly as possible.

   When you have go2rtc configured, Live view initially attempts to load and play back your stream with a clearer, fluent stream technology (MSE). An initial timeout, a low bandwidth condition that would cause buffering of the stream, or decoding errors in the stream will cause Frigate to switch to the stream defined by the `detect` role, using the jsmpeg format. This is what the UI calls "low bandwidth mode". You can try using the "reset" button to force a reload of your stream.

   If you are still having issues with Frigate falling back to low bandwidth mode, you may need to adjust your camera's settings per the recommendations above.

3. It doesn't seem like my cameras are streaming on the Live dashboard. Why?
   On the default Live dashboard, your camera images will update once per minute when no detectable activity is occurring to conserve bandwidth and resources. As soon as any motion is detected, cameras seamlessly switch to a full-resolution live stream.

4. I see a strange diagonal line on my live view, but my recordings look fine. How can I fix it?
   This is caused by incorrect dimensions set in your detect width or height (or incorrectly auto-detected), causing the jsmpeg player's rendering engine to display a slightly distorted image. You should enlarge the width and height of your `detect` resolution up to a standard aspect ratio (example: 640x352 becomes 640x360, and 800x443 becomes 800x450, 2688x1520 becomes 2688x1512, etc). If changing the resolution to match a standard 4:3, 16:9, or 32:9 aspect ratio does not solve the issue, you can enable "compatibility mode" in your camera group dashboard's stream settings. Depending on your browser and device, more than a few cameras in compatibility mode may not be supported, so only use this option if changing your `detect` width and height fails to resolve the color artifacts and diagonal line.

5. How does "smart streaming" work?
   This feature was introduced in Frigate 0.14 with the Live dashboard. Because a static image of a scene looks exactly the same as a live stream with no motion or activity, smart streaming updates your camera images once per minute when no detectable activity is occurring to conserve bandwidth and resources. As soon as any motion is detected, cameras seamlessly switch to a live stream.

   This static image is pulled from the stream defined in your config with the `detect` role. When activity is detected, images from the `detect` stream immediately begin updating at ~5 frames per second until the live player is loaded and begins playing. This usually only takes a second or two. If the live player times out, buffers, or has streaming errors, the jsmpeg player is loaded and plays a video-only stream from the `detect` role. When activity ends, the players are destroyed and a static image is displayed until activity is detected again, and the process repeats.

   This is Frigate's default and recommended setting because it results in a significant bandwidth savings, especially for high resolution cameras.

6. I have unmuted some cameras on my dashboard, but I do not hear sound. Why?
   If your camera is streaming (as indicated by a red dot in the upper right, or if it has been set to continuous streaming mode), your browser may be blocking audio until you interact with the page. This is an intentional browser limitation. See [this article](https://developer.mozilla.org/en-US/docs/Web/Media/Autoplay_guide#autoplay_availability). Many browsers have a whitelist feature to change this behavior.
=======
### Two way talk

For devices that support two way talk, Frigate can be configured to use the feature from the camera's Live view in the Web UI. You should:

- Set up go2rtc with [WebRTC](#webrtc-extra-configuration).
- Ensure you access Frigate via https (may require [opening port 8971](/frigate/installation/#ports)).
- For the Home Assistant Frigate card, [follow the docs](https://github.com/dermotduffy/frigate-hass-card?tab=readme-ov-file#using-2-way-audio) for the correct source.

To use the Reolink Doorbell with two way talk, you should use the [recommended Reolink configuration](/configuration/camera_specific#reolink-doorbell)
>>>>>>> 9efc20e5
<|MERGE_RESOLUTION|>--- conflicted
+++ resolved
@@ -147,7 +147,7 @@
 
 See [go2rtc WebRTC docs](https://github.com/AlexxIT/go2rtc/tree/v1.8.3#module-webrtc) for more information about this.
 
-<<<<<<< HEAD
+
 ### Streaming options on camera group dashboards
 
 Frigate 0.16 and later provides a dialog in the Camera Group Edit pane with several options for streaming on a camera group's dashboard. These settings are _per device_ and are saved in your device's local storage.
@@ -194,7 +194,7 @@
 
 6. I have unmuted some cameras on my dashboard, but I do not hear sound. Why?
    If your camera is streaming (as indicated by a red dot in the upper right, or if it has been set to continuous streaming mode), your browser may be blocking audio until you interact with the page. This is an intentional browser limitation. See [this article](https://developer.mozilla.org/en-US/docs/Web/Media/Autoplay_guide#autoplay_availability). Many browsers have a whitelist feature to change this behavior.
-=======
+
 ### Two way talk
 
 For devices that support two way talk, Frigate can be configured to use the feature from the camera's Live view in the Web UI. You should:
@@ -204,4 +204,3 @@
 - For the Home Assistant Frigate card, [follow the docs](https://github.com/dermotduffy/frigate-hass-card?tab=readme-ov-file#using-2-way-audio) for the correct source.
 
 To use the Reolink Doorbell with two way talk, you should use the [recommended Reolink configuration](/configuration/camera_specific#reolink-doorbell)
->>>>>>> 9efc20e5
