--- conflicted
+++ resolved
@@ -92,14 +92,6 @@
         tensor_input = self._transform_input(tensor_input)
         return self.detect_api.detect_raw(tensor_input=tensor_input)
 
-<<<<<<< HEAD
-=======
-        if self.dtype == InputDTypeEnum.float:
-            tensor_input = tensor_input.astype(np.float32)
-            tensor_input /= 255
-        elif self.dtype == InputDTypeEnum.float_denorm:
-            tensor_input = tensor_input.astype(np.float32)
->>>>>>> c16e536b
 
 class AsyncLocalObjectDetector(BaseLocalDetector):
     def async_send_input(self, tensor_input: np.ndarray, connection_id):
@@ -110,18 +102,7 @@
         return self.detect_api.receive_output()
 
 
-<<<<<<< HEAD
 def prepare_detector(name, out_events):
-=======
-def run_detector(
-    name: str,
-    detection_queue: Queue,
-    out_events: dict[str, MpEvent],
-    avg_speed: Value,
-    start: Value,
-    detector_config: BaseDetectorConfig,
-):
->>>>>>> c16e536b
     threading.current_thread().name = f"detector:{name}"
     logger = logging.getLogger(f"detector.{name}")
     logger.info(f"Starting detection process: {os.getpid()}")
