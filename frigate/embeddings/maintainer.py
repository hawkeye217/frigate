"""Maintain embeddings in SQLite-vec."""

import base64
import logging
import os
import re
import threading
from multiprocessing.synchronize import Event as MpEvent
from typing import Optional

import cv2
import numpy as np
import requests
from peewee import DoesNotExist
from playhouse.sqliteq import SqliteQueueDatabase

from frigate.comms.embeddings_updater import EmbeddingsRequestEnum, EmbeddingsResponder
from frigate.comms.event_metadata_updater import (
    EventMetadataSubscriber,
    EventMetadataTypeEnum,
)
from frigate.comms.events_updater import EventEndSubscriber, EventUpdateSubscriber
from frigate.comms.inter_process import InterProcessRequestor
from frigate.config import FrigateConfig
from frigate.const import CLIPS_DIR, FRIGATE_LOCALHOST, UPDATE_EVENT_DESCRIPTION
from frigate.embeddings.lpr.lpr import LicensePlateRecognition
from frigate.events.types import EventTypeEnum
from frigate.genai import get_genai_client
from frigate.models import Event
from frigate.util.builtin import serialize
from frigate.util.image import SharedMemoryFrameManager, area, calculate_region

from .embeddings import Embeddings

logger = logging.getLogger(__name__)

REQUIRED_FACES = 2
MAX_THUMBNAILS = 10


class EmbeddingMaintainer(threading.Thread):
    """Handle embedding queue and post event updates."""

    def __init__(
        self,
        db: SqliteQueueDatabase,
        config: FrigateConfig,
        stop_event: MpEvent,
    ) -> None:
        super().__init__(name="embeddings_maintainer")
        self.config = config
        self.embeddings = Embeddings(config, db)

        # Check if we need to re-index events
        if config.semantic_search.reindex:
            self.embeddings.reindex()

        self.event_subscriber = EventUpdateSubscriber()
        self.event_end_subscriber = EventEndSubscriber()
        self.event_metadata_subscriber = EventMetadataSubscriber(
            EventMetadataTypeEnum.regenerate_description
        )
        self.embeddings_responder = EmbeddingsResponder()
        self.frame_manager = SharedMemoryFrameManager()

        # set face recognition conditions
        self.face_recognition_enabled = self.config.face_recognition.enabled
        self.requires_face_detection = "face" not in self.config.objects.all_objects
        self.detected_faces: dict[str, float] = {}

        # create communication for updating event descriptions
        self.requestor = InterProcessRequestor()
        self.stop_event = stop_event
<<<<<<< HEAD
        self.tracked_events = {}
        self.genai_client = get_genai_client(config)
=======
        self.tracked_events: dict[str, list[any]] = {}
        self.genai_client = get_genai_client(config.genai)
>>>>>>> a2659f27

        # set license plate recognition conditions
        self.lpr_config = self.config.lpr
        self.requires_license_plate_detection = (
            "license_plate" not in self.config.objects.all_objects
        )
        self.detected_license_plates: dict[str, dict[str, any]] = {}

        if self.lpr_config.enabled:
            self.license_plate_recognition = LicensePlateRecognition(
                self.lpr_config, self.requestor, self.embeddings
            )

    @property
    def face_detector(self) -> cv2.FaceDetectorYN:
        # Lazily create the classifier.
        if "face_detector" not in self.__dict__:
            self.__dict__["face_detector"] = cv2.FaceDetectorYN.create(
                "/config/model_cache/facenet/facedet.onnx",
                config="",
                input_size=(320, 320),
                score_threshold=0.8,
                nms_threshold=0.3,
            )
        return self.__dict__["face_detector"]

    def run(self) -> None:
        """Maintain a SQLite-vec database for semantic search."""
        while not self.stop_event.is_set():
            self._process_requests()
            self._process_updates()
            self._process_finalized()
            self._process_event_metadata()

        self.event_subscriber.stop()
        self.event_end_subscriber.stop()
        self.event_metadata_subscriber.stop()
        self.embeddings_responder.stop()
        self.requestor.stop()
        logger.info("Exiting embeddings maintenance...")

    def _process_requests(self) -> None:
        """Process embeddings requests"""

        def _handle_request(topic: str, data: dict[str, any]) -> str:
            try:
                if topic == EmbeddingsRequestEnum.embed_description.value:
                    return serialize(
                        self.embeddings.embed_description(
                            data["id"], data["description"]
                        ),
                        pack=False,
                    )
                elif topic == EmbeddingsRequestEnum.embed_thumbnail.value:
                    thumbnail = base64.b64decode(data["thumbnail"])
                    return serialize(
                        self.embeddings.embed_thumbnail(data["id"], thumbnail),
                        pack=False,
                    )
                elif topic == EmbeddingsRequestEnum.generate_search.value:
                    return serialize(
                        self.embeddings.text_embedding([data])[0], pack=False
                    )
                elif topic == EmbeddingsRequestEnum.register_face.value:
                    if data.get("cropped"):
                        self.embeddings.embed_face(
                            data["face_name"],
                            base64.b64decode(data["image"]),
                            upsert=True,
                        )
                        return True
                    else:
                        img = cv2.imdecode(
                            np.frombuffer(
                                base64.b64decode(data["image"]), dtype=np.uint8
                            ),
                            cv2.IMREAD_COLOR,
                        )
                        face_box = self._detect_face(img)

                        if not face_box:
                            return False

                        face = img[face_box[1] : face_box[3], face_box[0] : face_box[2]]
                        ret, webp = cv2.imencode(
                            ".webp", face, [int(cv2.IMWRITE_WEBP_QUALITY), 100]
                        )
                        self.embeddings.embed_face(
                            data["face_name"], webp.tobytes(), upsert=True
                        )

                    return False
            except Exception as e:
                logger.error(f"Unable to handle embeddings request {e}")

        self.embeddings_responder.check_for_request(_handle_request)

    def _process_updates(self) -> None:
        """Process event updates"""
        update = self.event_subscriber.check_for_update(timeout=0.01)

        if update is None:
            return

        source_type, _, camera, data = update

        if not camera or source_type != EventTypeEnum.tracked_object:
            return

        camera_config = self.config.cameras[camera]

        # no need to process updated objects if face recognition, lpr, genai are disabled
        if (
            not camera_config.genai.enabled
            and not self.face_recognition_enabled
            and not self.lpr_config.enabled
        ):
            return

        # Create our own thumbnail based on the bounding box and the frame time
        try:
            frame_id = f"{camera}{data['frame_time']}"
            yuv_frame = self.frame_manager.get(frame_id, camera_config.frame_shape_yuv)
        except FileNotFoundError:
            pass

        if yuv_frame is None:
            logger.debug(
                "Unable to process object update because frame is unavailable."
            )
            return

        if self.face_recognition_enabled:
            self._process_face(data, yuv_frame)

        if self.lpr_config.enabled:
            self._process_license_plate(data, yuv_frame)

        # no need to save our own thumbnails if genai is not enabled
        # or if the object has become stationary
        if self.genai_client is not None and not data["stationary"]:
            if data["id"] not in self.tracked_events:
                self.tracked_events[data["id"]] = []

            data["thumbnail"] = self._create_thumbnail(yuv_frame, data["box"])

            # Limit the number of thumbnails saved
            if len(self.tracked_events[data["id"]]) >= MAX_THUMBNAILS:
                # Always keep the first thumbnail for the event
                self.tracked_events[data["id"]].pop(1)

            self.tracked_events[data["id"]].append(data)

        self.frame_manager.close(frame_id)

    def _process_finalized(self) -> None:
        """Process the end of an event."""
        while True:
            ended = self.event_end_subscriber.check_for_update(timeout=0.01)

            if ended == None:
                break

            event_id, camera, updated_db = ended
            camera_config = self.config.cameras[camera]

            if event_id in self.detected_faces:
                self.detected_faces.pop(event_id)

            if event_id in self.detected_license_plates:
                self.detected_license_plates.pop(event_id)

            if updated_db:
                try:
                    event: Event = Event.get(Event.id == event_id)
                except DoesNotExist:
                    continue

                # Skip the event if not an object
                if event.data.get("type") != "object":
                    continue

                # Extract valid thumbnail
                thumbnail = base64.b64decode(event.thumbnail)

                # Embed the thumbnail
                self._embed_thumbnail(event_id, thumbnail)

                if (
                    camera_config.genai.enabled
                    and self.genai_client is not None
                    and event.data.get("description") is None
                    and (
                        not camera_config.genai.objects
                        or event.label in camera_config.genai.objects
                    )
                    and (
                        not camera_config.genai.required_zones
                        or set(event.zones) & set(camera_config.genai.required_zones)
                    )
                ):
                    if event.has_snapshot and camera_config.genai.use_snapshot:
                        with open(
                            os.path.join(CLIPS_DIR, f"{event.camera}-{event.id}.jpg"),
                            "rb",
                        ) as image_file:
                            snapshot_image = image_file.read()

                            img = cv2.imdecode(
                                np.frombuffer(snapshot_image, dtype=np.int8),
                                cv2.IMREAD_COLOR,
                            )

                            # crop snapshot based on region before sending off to genai
                            height, width = img.shape[:2]
                            x1_rel, y1_rel, width_rel, height_rel = event.data["region"]

                            x1, y1 = int(x1_rel * width), int(y1_rel * height)
                            cropped_image = img[
                                y1 : y1 + int(height_rel * height),
                                x1 : x1 + int(width_rel * width),
                            ]

                            _, buffer = cv2.imencode(".jpg", cropped_image)
                            snapshot_image = buffer.tobytes()

                    embed_image = (
                        [snapshot_image]
                        if event.has_snapshot and camera_config.genai.use_snapshot
                        else (
                            [thumbnail for data in self.tracked_events[event_id]]
                            if len(self.tracked_events.get(event_id, [])) > 0
                            else [thumbnail]
                        )
                    )

                    # Generate the description. Call happens in a thread since it is network bound.
                    threading.Thread(
                        target=self._embed_description,
                        name=f"_embed_description_{event.id}",
                        daemon=True,
                        args=(
                            event,
                            embed_image,
                        ),
                    ).start()

            # Delete tracked events based on the event_id
            if event_id in self.tracked_events:
                del self.tracked_events[event_id]

    def _process_event_metadata(self):
        # Check for regenerate description requests
        (topic, event_id, source) = self.event_metadata_subscriber.check_for_update(
            timeout=0.01
        )

        if topic is None:
            return

        if event_id:
            self.handle_regenerate_description(event_id, source)

    def _search_face(self, query_embedding: bytes) -> list[tuple[str, float]]:
        """Search for the face most closely matching the embedding."""
        sql_query = f"""
            SELECT
                id,
                distance
            FROM vec_faces
            WHERE face_embedding MATCH ?
                AND k = {REQUIRED_FACES} ORDER BY distance
        """
        return self.embeddings.db.execute_sql(sql_query, [query_embedding]).fetchall()

    def _detect_face(self, input: np.ndarray) -> tuple[int, int, int, int]:
        """Detect faces in input image."""
        self.face_detector.setInputSize((input.shape[1], input.shape[0]))
        faces = self.face_detector.detect(input)

        if faces[1] is None:
            return None

        face = None

        for _, potential_face in enumerate(faces[1]):
            raw_bbox = potential_face[0:4].astype(np.uint16)
            x: int = max(raw_bbox[0], 0)
            y: int = max(raw_bbox[1], 0)
            w: int = raw_bbox[2]
            h: int = raw_bbox[3]
            bbox = (x, y, x + w, y + h)

            if face is None or area(bbox) > area(face):
                face = bbox

        return face

    def _process_face(self, obj_data: dict[str, any], frame: np.ndarray) -> None:
        """Look for faces in image."""
        id = obj_data["id"]

        # don't run for non person objects
        if obj_data.get("label") != "person":
            logger.debug("Not a processing face for non person object.")
            return

        # don't overwrite sub label for objects that have a sub label
        # that is not a face
        if obj_data.get("sub_label") and id not in self.detected_faces:
            logger.debug(
                f"Not processing face due to existing sub label: {obj_data.get('sub_label')}."
            )
            return

        face: Optional[dict[str, any]] = None

        if self.requires_face_detection:
            logger.debug("Running manual face detection.")
            person_box = obj_data.get("box")

            if not person_box:
                return None

            rgb = cv2.cvtColor(frame, cv2.COLOR_YUV2RGB_I420)
            left, top, right, bottom = person_box
            person = rgb[top:bottom, left:right]
            face = self._detect_face(person)

            if not face:
                logger.debug("Detected no faces for person object.")
                return

            face_frame = person[face[1] : face[3], face[0] : face[2]]
            face_frame = cv2.cvtColor(face_frame, cv2.COLOR_RGB2BGR)
        else:
            # don't run for object without attributes
            if not obj_data.get("current_attributes"):
                logger.debug("No attributes to parse.")
                return

            attributes: list[dict[str, any]] = obj_data.get("current_attributes", [])
            for attr in attributes:
                if attr.get("label") != "face":
                    continue

                if face is None or attr.get("score", 0.0) > face.get("score", 0.0):
                    face = attr

            # no faces detected in this frame
            if not face:
                return

            face_box = face.get("box")

            # check that face is valid
            if not face_box or area(face_box) < self.config.face_recognition.min_area:
                logger.debug(f"Invalid face box {face}")
                return

            face_frame = cv2.cvtColor(frame, cv2.COLOR_YUV2BGR_I420)
            face_frame = face_frame[
                face_box[1] : face_box[3], face_box[0] : face_box[2]
            ]

        ret, webp = cv2.imencode(
            ".webp", face_frame, [int(cv2.IMWRITE_WEBP_QUALITY), 100]
        )

        if not ret:
            logger.debug("Not processing face due to error creating cropped image.")
            return

        embedding = self.embeddings.embed_face("unknown", webp.tobytes(), upsert=False)
        query_embedding = serialize(embedding)
        best_faces = self._search_face(query_embedding)
        logger.debug(f"Detected best faces for person as: {best_faces}")

        if not best_faces or len(best_faces) < REQUIRED_FACES:
            logger.debug(f"{len(best_faces)} < {REQUIRED_FACES} min required faces.")
            return

        sub_label = str(best_faces[0][0]).split("-")[0]
        avg_score = 0

        for face in best_faces:
            score = 1.0 - face[1]

            if face[0].split("-")[0] != sub_label:
                logger.debug("Detected multiple faces, result is not valid.")
                return

            avg_score += score

        avg_score = round(avg_score / REQUIRED_FACES, 2)

        if avg_score < self.config.face_recognition.threshold or (
            id in self.detected_faces and avg_score <= self.detected_faces[id]
        ):
            logger.debug(
                f"Recognized face score {avg_score} is less than threshold ({self.config.face_recognition.threshold}) / previous face score ({self.detected_faces.get(id)})."
            )
            return

        resp = requests.post(
            f"{FRIGATE_LOCALHOST}/api/events/{id}/sub_label",
            json={
                "camera": obj_data.get("camera"),
                "subLabel": sub_label,
                "subLabelScore": avg_score,
            },
        )

        if resp.status_code == 200:
            self.detected_faces[id] = avg_score

    def _detect_license_plate(self, input: np.ndarray) -> tuple[int, int, int, int]:
        """Return the dimensions of the input image as [x, y, width, height]."""
        height, width = input.shape[:2]
        return (0, 0, width, height)

    def _process_license_plate(
        self, obj_data: dict[str, any], frame: np.ndarray
    ) -> None:
        """Look for license plates in image."""
        id = obj_data["id"]

        # don't run for non car objects
        if obj_data.get("label") != "car":
            logger.debug("Not a processing license plate for non car object.")
            return

        # don't run for stationary car objects
        if obj_data.get("stationary") == True:
            logger.debug("Not a processing license plate for a stationary car object.")
            return

        # don't overwrite sub label for objects that have a sub label
        # that is not a license plate
        if obj_data.get("sub_label") and id not in self.detected_license_plates:
            logger.debug(
                f"Not processing license plate due to existing sub label: {obj_data.get('sub_label')}."
            )
            return

        license_plate: Optional[dict[str, any]] = None

        if self.requires_license_plate_detection:
            logger.debug("Running manual license_plate detection.")
            car_box = obj_data.get("box")

            if not car_box:
                return None

            rgb = cv2.cvtColor(frame, cv2.COLOR_YUV2RGB_I420)
            left, top, right, bottom = car_box
            car = rgb[top:bottom, left:right]
            license_plate = self._detect_license_plate(car)

            if not license_plate:
                logger.debug("Detected no license plates for car object.")
                return

            license_plate_frame = car[
                license_plate[1] : license_plate[3], license_plate[0] : license_plate[2]
            ]
            license_plate_frame = cv2.cvtColor(license_plate_frame, cv2.COLOR_RGB2BGR)
        else:
            # don't run for object without attributes
            if not obj_data.get("current_attributes"):
                logger.debug("No attributes to parse.")
                return

            attributes: list[dict[str, any]] = obj_data.get("current_attributes", [])
            for attr in attributes:
                if attr.get("label") != "license_plate":
                    continue

                if license_plate is None or attr.get("score", 0.0) > license_plate.get(
                    "score", 0.0
                ):
                    license_plate = attr

            # no license plates detected in this frame
            if not license_plate:
                return

            license_plate_box = license_plate.get("box")

            # check that license plate is valid
            if (
                not license_plate_box
                or area(license_plate_box) < self.config.lpr.min_area
            ):
                logger.debug(f"Invalid license plate box {license_plate}")
                return

            license_plate_frame = cv2.cvtColor(frame, cv2.COLOR_YUV2BGR_I420)
            license_plate_frame = license_plate_frame[
                license_plate_box[1] : license_plate_box[3],
                license_plate_box[0] : license_plate_box[2],
            ]

        # run detection, returns results sorted by confidence, best first
        license_plates, confidences, areas = (
            self.license_plate_recognition.process_license_plate(license_plate_frame)
        )

        logger.debug(f"Text boxes: {license_plates}")
        logger.debug(f"Confidences: {confidences}")
        logger.debug(f"Areas: {areas}")

        if license_plates:
            for plate, confidence, text_area in zip(license_plates, confidences, areas):
                avg_confidence = (
                    (sum(confidence) / len(confidence)) if confidence else 0
                )

                logger.debug(
                    f"Detected text: {plate} (average confidence: {avg_confidence:.2f}, area: {text_area} pixels)"
                )
        else:
            # no plates found
            logger.debug("No text detected")
            return

        top_plate, top_char_confidences, top_area = (
            license_plates[0],
            confidences[0],
            areas[0],
        )
        avg_confidence = (
            (sum(top_char_confidences) / len(top_char_confidences))
            if top_char_confidences
            else 0
        )

        # Check if we have a previously detected plate for this ID
        if id in self.detected_license_plates:
            prev_plate = self.detected_license_plates[id]["plate"]
            prev_char_confidences = self.detected_license_plates[id]["char_confidences"]
            prev_area = self.detected_license_plates[id]["area"]
            prev_avg_confidence = (
                (sum(prev_char_confidences) / len(prev_char_confidences))
                if prev_char_confidences
                else 0
            )

            # Define conditions for keeping the previous plate
            shorter_than_previous = len(top_plate) < len(prev_plate)
            lower_avg_confidence = avg_confidence <= prev_avg_confidence
            smaller_area = top_area < prev_area

            # Compare character-by-character confidence where possible
            min_length = min(len(top_plate), len(prev_plate))
            char_confidence_comparison = sum(
                1
                for i in range(min_length)
                if top_char_confidences[i] <= prev_char_confidences[i]
            )
            worse_char_confidences = char_confidence_comparison >= min_length / 2

            if (shorter_than_previous or smaller_area) and (
                lower_avg_confidence and worse_char_confidences
            ):
                logger.debug(
                    f"Keeping previous plate. New plate stats: "
                    f"length={len(top_plate)}, avg_conf={avg_confidence:.2f}, area={top_area} "
                    f"vs Previous: length={len(prev_plate)}, avg_conf={prev_avg_confidence:.2f}, area={prev_area}"
                )
                return

        # Check against minimum confidence threshold
        if avg_confidence < self.lpr_config.threshold:
            logger.debug(
                f"Average confidence {avg_confidence} is less than threshold ({self.lpr_config.threshold})"
            )
            return

        # Determine subLabel based on known plates, use regex matching
        # Default to the detected plate, use label name if there's a match
        sub_label = next(
            (
                label
                for label, plates in self.lpr_config.known_plates.items()
                if any(re.match(f"^{plate}$", top_plate) for plate in plates)
            ),
            top_plate,
        )

        # Send the result to the API
        resp = requests.post(
            f"{FRIGATE_LOCALHOST}/api/events/{id}/sub_label",
            json={
                "camera": obj_data.get("camera"),
                "subLabel": sub_label,
                "subLabelScore": avg_confidence,
            },
        )

        if resp.status_code == 200:
            self.detected_license_plates[id] = {
                "plate": top_plate,
                "char_confidences": top_char_confidences,
                "area": top_area,
            }

    def _create_thumbnail(self, yuv_frame, box, height=500) -> Optional[bytes]:
        """Return jpg thumbnail of a region of the frame."""
        frame = cv2.cvtColor(yuv_frame, cv2.COLOR_YUV2BGR_I420)
        region = calculate_region(
            frame.shape, box[0], box[1], box[2], box[3], height, multiplier=1.4
        )
        frame = frame[region[1] : region[3], region[0] : region[2]]
        width = int(height * frame.shape[1] / frame.shape[0])
        frame = cv2.resize(frame, dsize=(width, height), interpolation=cv2.INTER_AREA)
        ret, jpg = cv2.imencode(".jpg", frame, [int(cv2.IMWRITE_JPEG_QUALITY), 100])

        if ret:
            return jpg.tobytes()

        return None

    def _embed_thumbnail(self, event_id: str, thumbnail: bytes) -> None:
        """Embed the thumbnail for an event."""
        self.embeddings.embed_thumbnail(event_id, thumbnail)

    def _embed_description(self, event: Event, thumbnails: list[bytes]) -> None:
        """Embed the description for an event."""
        camera_config = self.config.cameras[event.camera]

        description = self.genai_client.generate_description(
            camera_config, thumbnails, event
        )

        if not description:
            logger.debug("Failed to generate description for %s", event.id)
            return

        # fire and forget description update
        self.requestor.send_data(
            UPDATE_EVENT_DESCRIPTION,
            {"id": event.id, "description": description},
        )

        # Embed the description
        self.embeddings.embed_description(event.id, description)

        logger.debug(
            "Generated description for %s (%d images): %s",
            event.id,
            len(thumbnails),
            description,
        )

    def handle_regenerate_description(self, event_id: str, source: str) -> None:
        try:
            event: Event = Event.get(Event.id == event_id)
        except DoesNotExist:
            logger.error(f"Event {event_id} not found for description regeneration")
            return

        camera_config = self.config.cameras[event.camera]
        if not camera_config.genai.enabled or self.genai_client is None:
            logger.error(f"GenAI not enabled for camera {event.camera}")
            return

        thumbnail = base64.b64decode(event.thumbnail)

        logger.debug(
            f"Trying {source} regeneration for {event}, has_snapshot: {event.has_snapshot}"
        )

        if event.has_snapshot and source == "snapshot":
            with open(
                os.path.join(CLIPS_DIR, f"{event.camera}-{event.id}.jpg"),
                "rb",
            ) as image_file:
                snapshot_image = image_file.read()
                img = cv2.imdecode(
                    np.frombuffer(snapshot_image, dtype=np.int8), cv2.IMREAD_COLOR
                )

                # crop snapshot based on region before sending off to genai
                height, width = img.shape[:2]
                x1_rel, y1_rel, width_rel, height_rel = event.data["region"]

                x1, y1 = int(x1_rel * width), int(y1_rel * height)
                cropped_image = img[
                    y1 : y1 + int(height_rel * height), x1 : x1 + int(width_rel * width)
                ]

                _, buffer = cv2.imencode(".jpg", cropped_image)
                snapshot_image = buffer.tobytes()

        embed_image = (
            [snapshot_image]
            if event.has_snapshot and source == "snapshot"
            else (
                [thumbnail for data in self.tracked_events[event_id]]
                if len(self.tracked_events.get(event_id, [])) > 0
                else [thumbnail]
            )
        )

        self._embed_description(event, embed_image)<|MERGE_RESOLUTION|>--- conflicted
+++ resolved
@@ -71,13 +71,8 @@
         # create communication for updating event descriptions
         self.requestor = InterProcessRequestor()
         self.stop_event = stop_event
-<<<<<<< HEAD
-        self.tracked_events = {}
-        self.genai_client = get_genai_client(config)
-=======
         self.tracked_events: dict[str, list[any]] = {}
         self.genai_client = get_genai_client(config.genai)
->>>>>>> a2659f27
 
         # set license plate recognition conditions
         self.lpr_config = self.config.lpr
