"""configuration utils."""

import asyncio
import logging
import os
import shutil
from typing import Optional, Union

from ruamel.yaml import YAML

from frigate.const import CONFIG_DIR, EXPORT_DIR
from frigate.util.services import get_video_properties

logger = logging.getLogger(__name__)

<<<<<<< HEAD
CURRENT_CONFIG_VERSION = "0.15-0"
DEFAULT_CONFIG_FILE = "/config/config.yml"


def find_config_file() -> str:
    config_path = os.environ.get("CONFIG_FILE", DEFAULT_CONFIG_FILE)

    if not os.path.isfile(config_path):
        config_path = config_path.replace("yml", "yaml")

    return config_path
=======
CURRENT_CONFIG_VERSION = "0.16-0"
>>>>>>> 0a9bf413


def migrate_frigate_config(config_file: str):
    """handle migrating the frigate config."""
    logger.info("Checking if frigate config needs migration...")

    if not os.access(config_file, mode=os.W_OK):
        logger.error("Config file is read-only, unable to migrate config file.")
        return

    yaml = YAML()
    yaml.indent(mapping=2, sequence=4, offset=2)
    with open(config_file, "r") as f:
        config: dict[str, dict[str, any]] = yaml.load(f)

    if config is None:
        logger.error(f"Failed to load config at {config_file}")
        return

    previous_version = str(config.get("version", "0.13"))

    if previous_version == CURRENT_CONFIG_VERSION:
        logger.info("frigate config does not need migration...")
        return

    logger.info("copying config as backup...")
    shutil.copy(config_file, os.path.join(CONFIG_DIR, "backup_config.yaml"))

    if previous_version < "0.14":
        logger.info(f"Migrating frigate config from {previous_version} to 0.14...")
        new_config = migrate_014(config)
        with open(config_file, "w") as f:
            yaml.dump(new_config, f)
        previous_version = "0.14"

        logger.info("Migrating export file names...")
        if os.path.isdir(EXPORT_DIR):
            for file in os.listdir(EXPORT_DIR):
                if "@" not in file:
                    continue

                new_name = file.replace("@", "_")
                os.rename(
                    os.path.join(EXPORT_DIR, file), os.path.join(EXPORT_DIR, new_name)
                )

    if previous_version < "0.15-0":
        logger.info(f"Migrating frigate config from {previous_version} to 0.15-0...")
        new_config = migrate_015_0(config)
        with open(config_file, "w") as f:
            yaml.dump(new_config, f)
        previous_version = "0.15-0"

    if previous_version < "0.16-0":
        logger.info(f"Migrating frigate config from {previous_version} to 0.16-0...")
        new_config = migrate_016_0(config)
        with open(config_file, "w") as f:
            yaml.dump(new_config, f)
        previous_version = "0.16-0"

    logger.info("Finished frigate config migration...")


def migrate_014(config: dict[str, dict[str, any]]) -> dict[str, dict[str, any]]:
    """Handle migrating frigate config to 0.14"""
    # migrate record.events.required_zones to review.alerts.required_zones
    new_config = config.copy()
    global_required_zones = (
        config.get("record", {}).get("events", {}).get("required_zones", [])
    )

    if global_required_zones:
        # migrate to new review config
        if not new_config.get("review"):
            new_config["review"] = {}

        if not new_config["review"].get("alerts"):
            new_config["review"]["alerts"] = {}

        if not new_config["review"]["alerts"].get("required_zones"):
            new_config["review"]["alerts"]["required_zones"] = global_required_zones

        # remove record required zones config
        del new_config["record"]["events"]["required_zones"]

        # remove record altogether if there is not other config
        if not new_config["record"]["events"]:
            del new_config["record"]["events"]

        if not new_config["record"]:
            del new_config["record"]

    # Remove UI fields
    if new_config.get("ui"):
        if new_config["ui"].get("use_experimental"):
            del new_config["ui"]["use_experimental"]

        if new_config["ui"].get("live_mode"):
            del new_config["ui"]["live_mode"]

        if not new_config["ui"]:
            del new_config["ui"]

    # remove rtmp
    if new_config.get("ffmpeg", {}).get("output_args", {}).get("rtmp"):
        del new_config["ffmpeg"]["output_args"]["rtmp"]

    if new_config.get("rtmp"):
        del new_config["rtmp"]

    for name, camera in config.get("cameras", {}).items():
        camera_config: dict[str, dict[str, any]] = camera.copy()
        required_zones = (
            camera_config.get("record", {}).get("events", {}).get("required_zones", [])
        )

        if required_zones:
            # migrate to new review config
            if not camera_config.get("review"):
                camera_config["review"] = {}

            if not camera_config["review"].get("alerts"):
                camera_config["review"]["alerts"] = {}

            if not camera_config["review"]["alerts"].get("required_zones"):
                camera_config["review"]["alerts"]["required_zones"] = required_zones

            # remove record required zones config
            del camera_config["record"]["events"]["required_zones"]

            # remove record altogether if there is not other config
            if not camera_config["record"]["events"]:
                del camera_config["record"]["events"]

            if not camera_config["record"]:
                del camera_config["record"]

        # remove rtmp
        if camera_config.get("ffmpeg", {}).get("output_args", {}).get("rtmp"):
            del camera_config["ffmpeg"]["output_args"]["rtmp"]

        if camera_config.get("rtmp"):
            del camera_config["rtmp"]

        new_config["cameras"][name] = camera_config

    new_config["version"] = "0.14"
    return new_config


def migrate_015_0(config: dict[str, dict[str, any]]) -> dict[str, dict[str, any]]:
    """Handle migrating frigate config to 0.15-0"""
    new_config = config.copy()

    # migrate record.events to record.alerts and record.detections
    global_record_events = config.get("record", {}).get("events")
    if global_record_events:
        alerts_retention = {"retain": {}}
        detections_retention = {"retain": {}}

        if global_record_events.get("pre_capture"):
            alerts_retention["pre_capture"] = global_record_events["pre_capture"]

        if global_record_events.get("post_capture"):
            alerts_retention["post_capture"] = global_record_events["post_capture"]

        if global_record_events.get("retain", {}).get("default"):
            alerts_retention["retain"]["days"] = global_record_events["retain"][
                "default"
            ]

        # decide logical detections retention based on current detections config
        if not config.get("review", {}).get("alerts", {}).get(
            "required_zones"
        ) or config.get("review", {}).get("detections"):
            if global_record_events.get("pre_capture"):
                detections_retention["pre_capture"] = global_record_events[
                    "pre_capture"
                ]

            if global_record_events.get("post_capture"):
                detections_retention["post_capture"] = global_record_events[
                    "post_capture"
                ]

            if global_record_events.get("retain", {}).get("default"):
                detections_retention["retain"]["days"] = global_record_events["retain"][
                    "default"
                ]
        else:
            continuous_days = config.get("record", {}).get("retain", {}).get("days")
            detections_retention["retain"]["days"] = (
                continuous_days if continuous_days else 1
            )

        new_config["record"]["alerts"] = alerts_retention
        new_config["record"]["detections"] = detections_retention

        del new_config["record"]["events"]

    for name, camera in config.get("cameras", {}).items():
        camera_config: dict[str, dict[str, any]] = camera.copy()

        record_events: dict[str, any] = camera_config.get("record", {}).get("events")

        if record_events:
            alerts_retention = {"retain": {}}
            detections_retention = {"retain": {}}

            if record_events.get("pre_capture"):
                alerts_retention["pre_capture"] = record_events["pre_capture"]

            if record_events.get("post_capture"):
                alerts_retention["post_capture"] = record_events["post_capture"]

            if record_events.get("retain", {}).get("default"):
                alerts_retention["retain"]["days"] = record_events["retain"]["default"]

            # decide logical detections retention based on current detections config
            if not camera_config.get("review", {}).get("alerts", {}).get(
                "required_zones"
            ) or camera_config.get("review", {}).get("detections"):
                if record_events.get("pre_capture"):
                    detections_retention["pre_capture"] = record_events["pre_capture"]

                if record_events.get("post_capture"):
                    detections_retention["post_capture"] = record_events["post_capture"]

                if record_events.get("retain", {}).get("default"):
                    detections_retention["retain"]["days"] = record_events["retain"][
                        "default"
                    ]
            else:
                continuous_days = (
                    camera_config.get("record", {}).get("retain", {}).get("days")
                )
                detections_retention["retain"]["days"] = (
                    continuous_days if continuous_days else 1
                )

            camera_config["record"]["alerts"] = alerts_retention
            camera_config["record"]["detections"] = detections_retention
            del camera_config["record"]["events"]

        new_config["cameras"][name] = camera_config

    new_config["version"] = "0.15-0"
    return new_config


def migrate_016_0(config: dict[str, dict[str, any]]) -> dict[str, dict[str, any]]:
    """Handle migrating frigate config to 0.16-0"""
    new_config = config.copy()

    for name, camera in config.get("cameras", {}).items():
        camera_config: dict[str, dict[str, any]] = camera.copy()

        live_config = camera_config.get("live", {})
        if "stream_name" in live_config:
            # Migrate from live -> stream_name to live -> streams -> dict
            stream_name = live_config["stream_name"]
            live_config["streams"] = {stream_name: stream_name}

            del live_config["stream_name"]

            camera_config["live"] = live_config

        new_config["cameras"][name] = camera_config

    new_config["version"] = "0.16-0"
    return new_config


def get_relative_coordinates(
    mask: Optional[Union[str, list]], frame_shape: tuple[int, int]
) -> Union[str, list]:
    # masks and zones are saved as relative coordinates
    # we know if any points are > 1 then it is using the
    # old native resolution coordinates
    if mask:
        if isinstance(mask, list) and any(x > "1.0" for x in mask[0].split(",")):
            relative_masks = []
            for m in mask:
                points = m.split(",")

                if any(x > "1.0" for x in points):
                    rel_points = []
                    for i in range(0, len(points), 2):
                        x = int(points[i])
                        y = int(points[i + 1])

                        if x > frame_shape[1] or y > frame_shape[0]:
                            logger.error(
                                f"Not applying mask due to invalid coordinates. {x},{y} is outside of the detection resolution {frame_shape[1]}x{frame_shape[0]}. Use the editor in the UI to correct the mask."
                            )
                            continue

                        rel_points.append(
                            f"{round(x / frame_shape[1], 3)},{round(y  / frame_shape[0], 3)}"
                        )

                    relative_masks.append(",".join(rel_points))
                else:
                    relative_masks.append(m)

            mask = relative_masks
        elif isinstance(mask, str) and any(x > "1.0" for x in mask.split(",")):
            points = mask.split(",")
            rel_points = []

            for i in range(0, len(points), 2):
                x = int(points[i])
                y = int(points[i + 1])

                if x > frame_shape[1] or y > frame_shape[0]:
                    logger.error(
                        f"Not applying mask due to invalid coordinates. {x},{y} is outside of the detection resolution {frame_shape[1]}x{frame_shape[0]}. Use the editor in the UI to correct the mask."
                    )
                    return []

                rel_points.append(
                    f"{round(x / frame_shape[1], 3)},{round(y  / frame_shape[0], 3)}"
                )

            mask = ",".join(rel_points)

        return mask

    return mask


class StreamInfoRetriever:
    def __init__(self) -> None:
        self.stream_cache: dict[str, tuple[int, int]] = {}

    def get_stream_info(self, ffmpeg, path: str) -> str:
        if path in self.stream_cache:
            return self.stream_cache[path]

        info = asyncio.run(get_video_properties(ffmpeg, path))
        self.stream_cache[path] = info
        return info<|MERGE_RESOLUTION|>--- conflicted
+++ resolved
@@ -13,8 +13,7 @@
 
 logger = logging.getLogger(__name__)
 
-<<<<<<< HEAD
-CURRENT_CONFIG_VERSION = "0.15-0"
+CURRENT_CONFIG_VERSION = "0.16-0"
 DEFAULT_CONFIG_FILE = "/config/config.yml"
 
 
@@ -25,9 +24,6 @@
         config_path = config_path.replace("yml", "yaml")
 
     return config_path
-=======
-CURRENT_CONFIG_VERSION = "0.16-0"
->>>>>>> 0a9bf413
 
 
 def migrate_frigate_config(config_file: str):
