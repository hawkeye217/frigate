"""configuration utils."""

import asyncio
import logging
import os
import shutil
from typing import Optional, Union

from ruamel.yaml import YAML

from frigate.const import CONFIG_DIR, EXPORT_DIR
from frigate.util.services import get_video_properties

logger = logging.getLogger(__name__)

<<<<<<< HEAD
CURRENT_CONFIG_VERSION = "0.16-0"
=======
CURRENT_CONFIG_VERSION = "0.15-1"
>>>>>>> 9efc20e5
DEFAULT_CONFIG_FILE = "/config/config.yml"


def find_config_file() -> str:
    config_path = os.environ.get("CONFIG_FILE", DEFAULT_CONFIG_FILE)

    if not os.path.isfile(config_path):
        config_path = config_path.replace("yml", "yaml")

    return config_path


def migrate_frigate_config(config_file: str):
    """handle migrating the frigate config."""
    logger.info("Checking if frigate config needs migration...")

    if not os.access(config_file, mode=os.W_OK):
        logger.error("Config file is read-only, unable to migrate config file.")
        return

    yaml = YAML()
    yaml.indent(mapping=2, sequence=4, offset=2)
    with open(config_file, "r") as f:
        config: dict[str, dict[str, any]] = yaml.load(f)

    if config is None:
        logger.error(f"Failed to load config at {config_file}")
        return

    previous_version = str(config.get("version", "0.13"))

    if previous_version == CURRENT_CONFIG_VERSION:
        logger.info("frigate config does not need migration...")
        return

    logger.info("copying config as backup...")
    shutil.copy(config_file, os.path.join(CONFIG_DIR, "backup_config.yaml"))

    if previous_version < "0.14":
        logger.info(f"Migrating frigate config from {previous_version} to 0.14...")
        new_config = migrate_014(config)
        with open(config_file, "w") as f:
            yaml.dump(new_config, f)
        previous_version = "0.14"

        logger.info("Migrating export file names...")
        if os.path.isdir(EXPORT_DIR):
            for file in os.listdir(EXPORT_DIR):
                if "@" not in file:
                    continue

                new_name = file.replace("@", "_")
                os.rename(
                    os.path.join(EXPORT_DIR, file), os.path.join(EXPORT_DIR, new_name)
                )

    if previous_version < "0.15-0":
        logger.info(f"Migrating frigate config from {previous_version} to 0.15-0...")
        new_config = migrate_015_0(config)
        with open(config_file, "w") as f:
            yaml.dump(new_config, f)
        previous_version = "0.15-0"

<<<<<<< HEAD
    if previous_version < "0.16-0":
        logger.info(f"Migrating frigate config from {previous_version} to 0.16-0...")
        new_config = migrate_016_0(config)
        with open(config_file, "w") as f:
            yaml.dump(new_config, f)
        previous_version = "0.16-0"
=======
    if previous_version < "0.15-1":
        logger.info(f"Migrating frigate config from {previous_version} to 0.15-1...")
        new_config = migrate_015_1(config)
        with open(config_file, "w") as f:
            yaml.dump(new_config, f)
        previous_version = "0.15-1"
>>>>>>> 9efc20e5

    logger.info("Finished frigate config migration...")


def migrate_014(config: dict[str, dict[str, any]]) -> dict[str, dict[str, any]]:
    """Handle migrating frigate config to 0.14"""
    # migrate record.events.required_zones to review.alerts.required_zones
    new_config = config.copy()
    global_required_zones = (
        config.get("record", {}).get("events", {}).get("required_zones", [])
    )

    if global_required_zones:
        # migrate to new review config
        if not new_config.get("review"):
            new_config["review"] = {}

        if not new_config["review"].get("alerts"):
            new_config["review"]["alerts"] = {}

        if not new_config["review"]["alerts"].get("required_zones"):
            new_config["review"]["alerts"]["required_zones"] = global_required_zones

        # remove record required zones config
        del new_config["record"]["events"]["required_zones"]

        # remove record altogether if there is not other config
        if not new_config["record"]["events"]:
            del new_config["record"]["events"]

        if not new_config["record"]:
            del new_config["record"]

    # Remove UI fields
    if new_config.get("ui"):
        if new_config["ui"].get("use_experimental"):
            del new_config["ui"]["use_experimental"]

        if new_config["ui"].get("live_mode"):
            del new_config["ui"]["live_mode"]

        if not new_config["ui"]:
            del new_config["ui"]

    # remove rtmp
    if new_config.get("ffmpeg", {}).get("output_args", {}).get("rtmp"):
        del new_config["ffmpeg"]["output_args"]["rtmp"]

    if new_config.get("rtmp"):
        del new_config["rtmp"]

    for name, camera in config.get("cameras", {}).items():
        camera_config: dict[str, dict[str, any]] = camera.copy()
        required_zones = (
            camera_config.get("record", {}).get("events", {}).get("required_zones", [])
        )

        if required_zones:
            # migrate to new review config
            if not camera_config.get("review"):
                camera_config["review"] = {}

            if not camera_config["review"].get("alerts"):
                camera_config["review"]["alerts"] = {}

            if not camera_config["review"]["alerts"].get("required_zones"):
                camera_config["review"]["alerts"]["required_zones"] = required_zones

            # remove record required zones config
            del camera_config["record"]["events"]["required_zones"]

            # remove record altogether if there is not other config
            if not camera_config["record"]["events"]:
                del camera_config["record"]["events"]

            if not camera_config["record"]:
                del camera_config["record"]

        # remove rtmp
        if camera_config.get("ffmpeg", {}).get("output_args", {}).get("rtmp"):
            del camera_config["ffmpeg"]["output_args"]["rtmp"]

        if camera_config.get("rtmp"):
            del camera_config["rtmp"]

        new_config["cameras"][name] = camera_config

    new_config["version"] = "0.14"
    return new_config


def migrate_015_0(config: dict[str, dict[str, any]]) -> dict[str, dict[str, any]]:
    """Handle migrating frigate config to 0.15-0"""
    new_config = config.copy()

    # migrate record.events to record.alerts and record.detections
    global_record_events = config.get("record", {}).get("events")
    if global_record_events:
        alerts_retention = {"retain": {}}
        detections_retention = {"retain": {}}

        if global_record_events.get("pre_capture"):
            alerts_retention["pre_capture"] = global_record_events["pre_capture"]

        if global_record_events.get("post_capture"):
            alerts_retention["post_capture"] = global_record_events["post_capture"]

        if global_record_events.get("retain", {}).get("default"):
            alerts_retention["retain"]["days"] = global_record_events["retain"][
                "default"
            ]

        # decide logical detections retention based on current detections config
        if not config.get("review", {}).get("alerts", {}).get(
            "required_zones"
        ) or config.get("review", {}).get("detections"):
            if global_record_events.get("pre_capture"):
                detections_retention["pre_capture"] = global_record_events[
                    "pre_capture"
                ]

            if global_record_events.get("post_capture"):
                detections_retention["post_capture"] = global_record_events[
                    "post_capture"
                ]

            if global_record_events.get("retain", {}).get("default"):
                detections_retention["retain"]["days"] = global_record_events["retain"][
                    "default"
                ]
        else:
            continuous_days = config.get("record", {}).get("retain", {}).get("days")
            detections_retention["retain"]["days"] = (
                continuous_days if continuous_days else 1
            )

        new_config["record"]["alerts"] = alerts_retention
        new_config["record"]["detections"] = detections_retention

        del new_config["record"]["events"]

    for name, camera in config.get("cameras", {}).items():
        camera_config: dict[str, dict[str, any]] = camera.copy()

        record_events: dict[str, any] = camera_config.get("record", {}).get("events")

        if record_events:
            alerts_retention = {"retain": {}}
            detections_retention = {"retain": {}}

            if record_events.get("pre_capture"):
                alerts_retention["pre_capture"] = record_events["pre_capture"]

            if record_events.get("post_capture"):
                alerts_retention["post_capture"] = record_events["post_capture"]

            if record_events.get("retain", {}).get("default"):
                alerts_retention["retain"]["days"] = record_events["retain"]["default"]

            # decide logical detections retention based on current detections config
            if not camera_config.get("review", {}).get("alerts", {}).get(
                "required_zones"
            ) or camera_config.get("review", {}).get("detections"):
                if record_events.get("pre_capture"):
                    detections_retention["pre_capture"] = record_events["pre_capture"]

                if record_events.get("post_capture"):
                    detections_retention["post_capture"] = record_events["post_capture"]

                if record_events.get("retain", {}).get("default"):
                    detections_retention["retain"]["days"] = record_events["retain"][
                        "default"
                    ]
            else:
                continuous_days = (
                    camera_config.get("record", {}).get("retain", {}).get("days")
                )
                detections_retention["retain"]["days"] = (
                    continuous_days if continuous_days else 1
                )

            camera_config["record"]["alerts"] = alerts_retention
            camera_config["record"]["detections"] = detections_retention
            del camera_config["record"]["events"]

        new_config["cameras"][name] = camera_config

    new_config["version"] = "0.15-0"
    return new_config


<<<<<<< HEAD
def migrate_016_0(config: dict[str, dict[str, any]]) -> dict[str, dict[str, any]]:
    """Handle migrating frigate config to 0.16-0"""
    new_config = config.copy()

    for name, camera in config.get("cameras", {}).items():
        camera_config: dict[str, dict[str, any]] = camera.copy()

        live_config = camera_config.get("live", {})
        if "stream_name" in live_config:
            # Migrate from live -> stream_name to live -> streams -> dict
            stream_name = live_config["stream_name"]
            live_config["streams"] = {stream_name: stream_name}

            del live_config["stream_name"]

            camera_config["live"] = live_config

        new_config["cameras"][name] = camera_config

    new_config["version"] = "0.16-0"
=======
def migrate_015_1(config: dict[str, dict[str, any]]) -> dict[str, dict[str, any]]:
    """Handle migrating frigate config to 0.15-1"""
    new_config = config.copy()

    for detector, detector_config in config.get("detectors", {}).items():
        path = detector_config.get("model", {}).get("path")

        if path:
            new_config["detectors"][detector]["model_path"] = path
            del new_config["detectors"][detector]["model"]

    new_config["version"] = "0.15-1"
>>>>>>> 9efc20e5
    return new_config


def get_relative_coordinates(
    mask: Optional[Union[str, list]], frame_shape: tuple[int, int]
) -> Union[str, list]:
    # masks and zones are saved as relative coordinates
    # we know if any points are > 1 then it is using the
    # old native resolution coordinates
    if mask:
        if isinstance(mask, list) and any(x > "1.0" for x in mask[0].split(",")):
            relative_masks = []
            for m in mask:
                points = m.split(",")

                if any(x > "1.0" for x in points):
                    rel_points = []
                    for i in range(0, len(points), 2):
                        x = int(points[i])
                        y = int(points[i + 1])

                        if x > frame_shape[1] or y > frame_shape[0]:
                            logger.error(
                                f"Not applying mask due to invalid coordinates. {x},{y} is outside of the detection resolution {frame_shape[1]}x{frame_shape[0]}. Use the editor in the UI to correct the mask."
                            )
                            continue

                        rel_points.append(
                            f"{round(x / frame_shape[1], 3)},{round(y / frame_shape[0], 3)}"
                        )

                    relative_masks.append(",".join(rel_points))
                else:
                    relative_masks.append(m)

            mask = relative_masks
        elif isinstance(mask, str) and any(x > "1.0" for x in mask.split(",")):
            points = mask.split(",")
            rel_points = []

            for i in range(0, len(points), 2):
                x = int(points[i])
                y = int(points[i + 1])

                if x > frame_shape[1] or y > frame_shape[0]:
                    logger.error(
                        f"Not applying mask due to invalid coordinates. {x},{y} is outside of the detection resolution {frame_shape[1]}x{frame_shape[0]}. Use the editor in the UI to correct the mask."
                    )
                    return []

                rel_points.append(
                    f"{round(x / frame_shape[1], 3)},{round(y / frame_shape[0], 3)}"
                )

            mask = ",".join(rel_points)

        return mask

    return mask


class StreamInfoRetriever:
    def __init__(self) -> None:
        self.stream_cache: dict[str, tuple[int, int]] = {}

    def get_stream_info(self, ffmpeg, path: str) -> str:
        if path in self.stream_cache:
            return self.stream_cache[path]

        info = asyncio.run(get_video_properties(ffmpeg, path))
        self.stream_cache[path] = info
        return info<|MERGE_RESOLUTION|>--- conflicted
+++ resolved
@@ -13,11 +13,7 @@
 
 logger = logging.getLogger(__name__)
 
-<<<<<<< HEAD
 CURRENT_CONFIG_VERSION = "0.16-0"
-=======
-CURRENT_CONFIG_VERSION = "0.15-1"
->>>>>>> 9efc20e5
 DEFAULT_CONFIG_FILE = "/config/config.yml"
 
 
@@ -81,21 +77,19 @@
             yaml.dump(new_config, f)
         previous_version = "0.15-0"
 
-<<<<<<< HEAD
-    if previous_version < "0.16-0":
-        logger.info(f"Migrating frigate config from {previous_version} to 0.16-0...")
-        new_config = migrate_016_0(config)
-        with open(config_file, "w") as f:
-            yaml.dump(new_config, f)
-        previous_version = "0.16-0"
-=======
     if previous_version < "0.15-1":
         logger.info(f"Migrating frigate config from {previous_version} to 0.15-1...")
         new_config = migrate_015_1(config)
         with open(config_file, "w") as f:
             yaml.dump(new_config, f)
         previous_version = "0.15-1"
->>>>>>> 9efc20e5
+
+    if previous_version < "0.16-0":
+        logger.info(f"Migrating frigate config from {previous_version} to 0.16-0...")
+        new_config = migrate_016_0(config)
+        with open(config_file, "w") as f:
+            yaml.dump(new_config, f)
+        previous_version = "0.16-0"        
 
     logger.info("Finished frigate config migration...")
 
@@ -286,8 +280,6 @@
     new_config["version"] = "0.15-0"
     return new_config
 
-
-<<<<<<< HEAD
 def migrate_016_0(config: dict[str, dict[str, any]]) -> dict[str, dict[str, any]]:
     """Handle migrating frigate config to 0.16-0"""
     new_config = config.copy()
@@ -308,7 +300,7 @@
         new_config["cameras"][name] = camera_config
 
     new_config["version"] = "0.16-0"
-=======
+
 def migrate_015_1(config: dict[str, dict[str, any]]) -> dict[str, dict[str, any]]:
     """Handle migrating frigate config to 0.15-1"""
     new_config = config.copy()
@@ -321,7 +313,7 @@
             del new_config["detectors"][detector]["model"]
 
     new_config["version"] = "0.15-1"
->>>>>>> 9efc20e5
+
     return new_config
 
 
